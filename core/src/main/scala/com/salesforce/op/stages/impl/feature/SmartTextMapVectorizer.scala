--- conflicted
+++ resolved
@@ -67,26 +67,6 @@
 
   private implicit val textMapStatsSeqEnc: Encoder[Array[TextMapStats]] = Encoders.kryo[Array[TextMapStats]]
 
-<<<<<<< HEAD
-  private def computeTextMapStats
-  (
-    textMap: T#Value, shouldCleanKeys: Boolean, shouldCleanValues: Boolean
-  ): TextMapStats = {
-    val keyValueCounts = textMap.map{ case (k, v) =>
-      cleanTextFn(k, shouldCleanKeys) ->
-        TextStats(
-          Map(cleanTextFn(v, shouldCleanValues) -> 1L),
-          Map(cleanTextFn(v, shouldCleanValues).length -> 1L),
-          tokenize(Text(v)).tokens.value.map(
-            x => TextStats.hllMonoid.create(x.getBytes))
-            .reduceOption(_ + _).getOrElse(TextStats.hllMonoid.zero)
-        )
-    }
-    TextMapStats(keyValueCounts)
-  }
-
-=======
->>>>>>> cc1dc4a2
   private def makeHashingParams() = HashingFunctionParams(
     hashWithIndex = $(hashWithIndex),
     prependFeatureName = $(prependFeatureName),
